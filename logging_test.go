--- conflicted
+++ resolved
@@ -1,11 +1,8 @@
 package embeddedpostgres
 
 import (
-<<<<<<< HEAD
 	"fmt"
 	"io/ioutil"
-=======
->>>>>>> 6dade9d2
 	"os"
 	"testing"
 
